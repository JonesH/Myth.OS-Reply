--- conflicted
+++ resolved
@@ -31,7 +31,6 @@
 }
 
 export default function PaymentPlansPage() {
-<<<<<<< HEAD
   const router = useRouter();
   const [plans, setPlans] = useState<Plan[]>([]);
   const [selectedPlan, setSelectedPlan] = useState<Plan | null>(null);
@@ -43,6 +42,35 @@
   const [user, setUser] = useState<any>(null);
   const [enterpriseAmount, setEnterpriseAmount] = useState<number>(6000);
   const { refreshSubscriptionStatus } = useSubscription();
+
+  const checkAuth = useCallback(async () => {
+    try {
+      const token = localStorage.getItem("token");
+      if (!token) {
+        router.push("/auth/login");
+        return;
+      }
+
+      const response = await fetch("/api/auth/validate", {
+        headers: { Authorization: `Bearer ${token}` },
+      });
+
+      if (response.ok) {
+        const userData = await response.json();
+        setUser(userData.user);
+      } else {
+        router.push("/auth/login");
+      }
+    } catch (error) {
+      console.error("Auth check failed:", error);
+      router.push("/auth/login");
+    }
+  }, [router]);
+
+  useEffect(() => {
+    fetchPlans();
+    checkAuth();
+  }, [checkAuth]);
 
   // Set current plan when both plans and user data are loaded
   useEffect(() => {
@@ -56,62 +84,6 @@
       }
     }
   }, [plans, user]);
-=======
-  const router = useRouter()
-  const [plans, setPlans] = useState<Plan[]>([])
-  const [selectedPlan, setSelectedPlan] = useState<Plan | null>(null)
-  const [paymentAddress, setPaymentAddress] = useState<PaymentAddress | null>(null)
-  const [loading, setLoading] = useState(true)
-  const [generatingAddress, setGeneratingAddress] = useState(false)
-  const [user, setUser] = useState<any>(null)
-  const [enterpriseAmount, setEnterpriseAmount] = useState<number>(6000)
-  const { refreshSubscriptionStatus } = useSubscription()
->>>>>>> 3d0699b5
-
-  const checkAuth = useCallback(async () => {
-    try {
-      const token = localStorage.getItem("token");
-      if (!token) {
-        router.push("/auth/login");
-        return;
-      }
-
-      const response = await fetch("/api/auth/validate", {
-        headers: { Authorization: `Bearer ${token}` },
-      });
-
-      if (response.ok) {
-        const userData = await response.json();
-        setUser(userData.user);
-      } else {
-        router.push("/auth/login");
-      }
-    } catch (error) {
-      console.error("Auth check failed:", error);
-      router.push("/auth/login");
-    }
-  }, [router]);
-
-  useEffect(() => {
-    fetchPlans();
-    checkAuth();
-  }, [checkAuth]);
-
-  useEffect(() => {
-    fetchPlans()
-    checkAuth()
-  }, [checkAuth])
-
-  // Set current plan when both plans and user data are loaded
-  useEffect(() => {
-    if (plans.length > 0 && user?.subscriptionPlan) {
-      const currentPlan = plans.find(plan => plan.id === user.subscriptionPlan)
-      if (currentPlan) {
-        setSelectedPlan(currentPlan)
-        console.log('✅ Current plan set from useEffect:', currentPlan.name)
-      }
-    }
-  }, [plans, user])
 
   const fetchPlans = async () => {
     console.log("🔄 Fetching plans...");
