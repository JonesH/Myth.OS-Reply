import { NextRequest, NextResponse } from 'next/server'
import { AuthService } from '@/lib/services/auth'
import { prisma } from '@/lib/database'

/**
 * @swagger
 * /api/payments/verify:
 *   post:
<<<<<<< HEAD
 *     summary: Verify blockchain payment and activate subscription
 *     description: Verifies a TFUEL payment transaction on Theta blockchain and activates the corresponding subscription plan
 *     tags: [Payments, Blockchain]
=======
 *     summary: Manually verify a payment transaction
 *     tags: [Payments]
>>>>>>> c36cbf5e
 *     security:
 *       - bearerAuth: []
 *     requestBody:
 *       required: true
 *       content:
 *         application/json:
<<<<<<< HEAD
 *           schema:
 *             type: object
 *             required:
 *               - txHash
 *             properties:
 *               txHash:
 *                 type: string
 *                 description: Theta blockchain transaction hash
 *                 example: "0xabcdef1234567890abcdef1234567890abcdef1234567890abcdef1234567890"
 *     responses:
 *       200:
 *         description: Payment verified and subscription activated
 *         content:
 *           application/json:
 *             schema:
 *               type: object
 *               properties:
 *                 success:
 *                   type: boolean
 *                   example: true
 *                 transaction:
 *                   type: object
 *                   description: Verified transaction details
 *                   properties:
 *                     hash:
 *                       type: string
 *                       example: "0xabcdef..."
 *                     to:
 *                       type: string
 *                       example: "0x1234567890123456789012345678901234567890"
 *                     value:
 *                       type: string
 *                       example: "1000000000000000000"
 *                     timestamp:
 *                       type: string
 *                       format: date-time
 *                 plan:
 *                   type: object
 *                   description: Activated subscription plan
 *                   properties:
 *                     id:
 *                       type: string
 *                       example: "basic"
 *                     name:
 *                       type: string
 *                       example: "Basic Plan"
 *                     durationDays:
 *                       type: number
 *                       example: 30
 *                 subscription:
 *                   type: object
 *                   description: Updated subscription status
 *                   properties:
 *                     isActive:
 *                       type: boolean
 *                       example: true
 *                     planType:
 *                       type: string
 *                       example: "basic"
 *                     expiresAt:
 *                       type: string
 *                       format: date-time
 *                       example: "2024-12-31T23:59:59Z"
 *                     lastPayment:
 *                       type: object
 *                       description: Last payment transaction
 *                 message:
 *                   type: string
 *                   example: "Payment verified! Basic Plan activated until 2024-12-31T23:59:59.000Z"
 *       400:
 *         description: Invalid request or payment
 *         content:
 *           application/json:
 *             schema:
 *               type: object
 *               properties:
 *                 error:
 *                   type: string
 *                   enum:
 *                     - "Transaction hash is required"
 *                     - "Transaction not found or invalid"
 *                     - "Transaction was not sent to your payment address"
 *                     - "Invalid payment amount. Must be 1 TFUEL (Basic) or 5 TFUEL (Premium)"
 *       401:
 *         description: Unauthorized - invalid or missing token
=======
 *             schema:
 *               type: object
 *               required:
 *                 - address
 *                 - transactionHash
 *               properties:
 *                 address:
 *                   type: string
 *                   description: Payment address
 *                 transactionHash:
 *                   type: string
 *                   description: Transaction hash to verify
 *     responses:
 *       200:
 *         description: Transaction verified successfully
>>>>>>> c36cbf5e
 *         content:
 *           application/json:
 *             schema:
 *               type: object
 *               properties:
<<<<<<< HEAD
 *                 error:
 *                   type: string
 *                   example: "No token provided"
 *       500:
 *         description: Server error verifying payment
 *         content:
 *           application/json:
 *             schema:
 *               type: object
 *               properties:
 *                 error:
 *                   type: string
 *                   example: "Failed to verify payment"
 */

=======
 *                 status:
 *                   type: string
 *                   enum: [confirmed, failed]
 *                 transactionHash:
 *                   type: string
 *                 confirmations:
 *                   type: integer
 *                 message:
 *                   type: string
 *       400:
 *         description: Bad request
 *       401:
 *         description: Unauthorized
 *       500:
 *         description: Internal server error
 */
>>>>>>> c36cbf5e
export async function POST(request: NextRequest) {
  try {
    const authHeader = request.headers.get('authorization')
    if (!authHeader?.startsWith('Bearer ')) {
      return NextResponse.json({ error: 'Unauthorized' }, { status: 401 })
    }

    const token = authHeader.substring(7)
    const user = await AuthService.validateToken(token)
    if (!user) {
      return NextResponse.json({ error: 'Invalid token' }, { status: 401 })
    }

    const body = await request.json()
    const { address, transactionHash } = body

    if (!address || !transactionHash) {
      return NextResponse.json(
        { error: 'Address and transaction hash are required' },
        { status: 400 }
      )
    }

    // Find payment address
    const paymentAddress = await prisma.paymentAddress.findUnique({
      where: { address }
    })

    if (!paymentAddress) {
      return NextResponse.json(
        { error: 'Payment address not found' },
        { status: 404 }
      )
    }

    // Check if payment address belongs to user
    if (paymentAddress.userId !== user.id) {
      return NextResponse.json(
        { error: 'Unauthorized access to payment address' },
        { status: 403 }
      )
    }

<<<<<<< HEAD
    // Check if amount corresponds to a valid plan
    const plan = ThetaPaymentService.getPlanByAmount(transaction.value)
    if (!plan) {
      return NextResponse.json(
        { error: 'Invalid payment amount. Must be 1 TFUEL (Basic) or 5 TFUEL (Premium)' },
        { status: 400 }
      )
=======
    // Check if expired
    if (new Date() > paymentAddress.expiresAt) {
      return NextResponse.json({
        status: 'expired',
        message: 'Payment address has expired'
      })
>>>>>>> c36cbf5e
    }

    // In a real implementation, you would verify the transaction on the blockchain
    // For now, we'll simulate verification
    const isValidTransaction = await verifyTransactionOnBlockchain(transactionHash, address, paymentAddress.amount)

    if (isValidTransaction) {
      // Update payment address status
      await prisma.paymentAddress.update({
        where: { id: paymentAddress.id },
        data: { status: 'confirmed' }
      })

      // Create subscription
      const endDate = new Date()
      endDate.setDate(endDate.getDate() + 30)

      await prisma.user.update({
        where: { id: user.id },
        data: {
          subscriptionPlan: paymentAddress.plan,
          subscriptionStatus: 'active',
          subscriptionExpiresAt: endDate,
          dailyReplyLimit: paymentAddress.plan === 'basic' ? 50 : 500
        }
      })

      await prisma.subscription.create({
        data: {
          userId: user.id,
          plan: paymentAddress.plan,
          status: 'active',
          amount: paymentAddress.amount,
          transactionHash,
          endDate,
          autoRenew: true
        }
      })

      return NextResponse.json({
        status: 'confirmed',
        transactionHash,
        confirmations: Math.floor(Math.random() * 10) + 1,
        message: 'Payment verified and subscription activated successfully!'
      })
    } else {
      return NextResponse.json({
        status: 'failed',
        message: 'Transaction verification failed. Please check the transaction hash.'
      })
    }
  } catch (error) {
    console.error('Error verifying payment:', error)
    return NextResponse.json(
      { error: 'Internal server error' },
      { status: 500 }
    )
  }
}

/**
 * Simulate blockchain transaction verification
 * In a real implementation, this would connect to Theta blockchain
 */
async function verifyTransactionOnBlockchain(
  transactionHash: string,
  address: string,
  amount: number
): Promise<boolean> {
  // Simulate API call delay
  await new Promise(resolve => setTimeout(resolve, 1000))

  // For demo purposes, accept any transaction hash that looks valid
  // In reality, you would verify:
  // 1. Transaction exists on blockchain
  // 2. Transaction is to the correct address
  // 3. Transaction amount matches expected amount
  // 4. Transaction has sufficient confirmations
  
  return transactionHash.startsWith('0x') && transactionHash.length >= 20
}<|MERGE_RESOLUTION|>--- conflicted
+++ resolved
@@ -6,107 +6,14 @@
  * @swagger
  * /api/payments/verify:
  *   post:
-<<<<<<< HEAD
- *     summary: Verify blockchain payment and activate subscription
- *     description: Verifies a TFUEL payment transaction on Theta blockchain and activates the corresponding subscription plan
- *     tags: [Payments, Blockchain]
-=======
  *     summary: Manually verify a payment transaction
  *     tags: [Payments]
->>>>>>> c36cbf5e
  *     security:
  *       - bearerAuth: []
  *     requestBody:
  *       required: true
  *       content:
  *         application/json:
-<<<<<<< HEAD
- *           schema:
- *             type: object
- *             required:
- *               - txHash
- *             properties:
- *               txHash:
- *                 type: string
- *                 description: Theta blockchain transaction hash
- *                 example: "0xabcdef1234567890abcdef1234567890abcdef1234567890abcdef1234567890"
- *     responses:
- *       200:
- *         description: Payment verified and subscription activated
- *         content:
- *           application/json:
- *             schema:
- *               type: object
- *               properties:
- *                 success:
- *                   type: boolean
- *                   example: true
- *                 transaction:
- *                   type: object
- *                   description: Verified transaction details
- *                   properties:
- *                     hash:
- *                       type: string
- *                       example: "0xabcdef..."
- *                     to:
- *                       type: string
- *                       example: "0x1234567890123456789012345678901234567890"
- *                     value:
- *                       type: string
- *                       example: "1000000000000000000"
- *                     timestamp:
- *                       type: string
- *                       format: date-time
- *                 plan:
- *                   type: object
- *                   description: Activated subscription plan
- *                   properties:
- *                     id:
- *                       type: string
- *                       example: "basic"
- *                     name:
- *                       type: string
- *                       example: "Basic Plan"
- *                     durationDays:
- *                       type: number
- *                       example: 30
- *                 subscription:
- *                   type: object
- *                   description: Updated subscription status
- *                   properties:
- *                     isActive:
- *                       type: boolean
- *                       example: true
- *                     planType:
- *                       type: string
- *                       example: "basic"
- *                     expiresAt:
- *                       type: string
- *                       format: date-time
- *                       example: "2024-12-31T23:59:59Z"
- *                     lastPayment:
- *                       type: object
- *                       description: Last payment transaction
- *                 message:
- *                   type: string
- *                   example: "Payment verified! Basic Plan activated until 2024-12-31T23:59:59.000Z"
- *       400:
- *         description: Invalid request or payment
- *         content:
- *           application/json:
- *             schema:
- *               type: object
- *               properties:
- *                 error:
- *                   type: string
- *                   enum:
- *                     - "Transaction hash is required"
- *                     - "Transaction not found or invalid"
- *                     - "Transaction was not sent to your payment address"
- *                     - "Invalid payment amount. Must be 1 TFUEL (Basic) or 5 TFUEL (Premium)"
- *       401:
- *         description: Unauthorized - invalid or missing token
-=======
  *             schema:
  *               type: object
  *               required:
@@ -122,46 +29,29 @@
  *     responses:
  *       200:
  *         description: Transaction verified successfully
->>>>>>> c36cbf5e
  *         content:
  *           application/json:
  *             schema:
  *               type: object
  *               properties:
-<<<<<<< HEAD
- *                 error:
- *                   type: string
- *                   example: "No token provided"
- *       500:
- *         description: Server error verifying payment
- *         content:
- *           application/json:
- *             schema:
- *               type: object
- *               properties:
- *                 error:
- *                   type: string
- *                   example: "Failed to verify payment"
- */
-
-=======
  *                 status:
  *                   type: string
- *                   enum: [confirmed, failed]
+ *                   enum: [verified, failed, pending]
+ *                 message:
+ *                   type: string
  *                 transactionHash:
  *                   type: string
  *                 confirmations:
  *                   type: integer
- *                 message:
- *                   type: string
  *       400:
  *         description: Bad request
  *       401:
  *         description: Unauthorized
+ *       404:
+ *         description: Payment address not found
  *       500:
  *         description: Internal server error
  */
->>>>>>> c36cbf5e
 export async function POST(request: NextRequest) {
   try {
     const authHeader = request.headers.get('authorization')
@@ -205,73 +95,59 @@
       )
     }
 
-<<<<<<< HEAD
-    // Check if amount corresponds to a valid plan
-    const plan = ThetaPaymentService.getPlanByAmount(transaction.value)
-    if (!plan) {
-      return NextResponse.json(
-        { error: 'Invalid payment amount. Must be 1 TFUEL (Basic) or 5 TFUEL (Premium)' },
-        { status: 400 }
-      )
-=======
     // Check if expired
     if (new Date() > paymentAddress.expiresAt) {
       return NextResponse.json({
-        status: 'expired',
+        status: 'failed',
         message: 'Payment address has expired'
       })
->>>>>>> c36cbf5e
     }
 
     // In a real implementation, you would verify the transaction on the blockchain
     // For now, we'll simulate verification
-    const isValidTransaction = await verifyTransactionOnBlockchain(transactionHash, address, paymentAddress.amount)
+    const isValidTransaction = transactionHash.startsWith('0x') && transactionHash.length === 66
 
-    if (isValidTransaction) {
-      // Update payment address status
-      await prisma.paymentAddress.update({
-        where: { id: paymentAddress.id },
-        data: { status: 'confirmed' }
-      })
-
-      // Create subscription
-      const endDate = new Date()
-      endDate.setDate(endDate.getDate() + 30)
-
-      await prisma.user.update({
-        where: { id: user.id },
-        data: {
-          subscriptionPlan: paymentAddress.plan,
-          subscriptionStatus: 'active',
-          subscriptionExpiresAt: endDate,
-          dailyReplyLimit: paymentAddress.plan === 'basic' ? 50 : 500
-        }
-      })
-
-      await prisma.subscription.create({
-        data: {
-          userId: user.id,
-          plan: paymentAddress.plan,
-          status: 'active',
-          amount: paymentAddress.amount,
-          transactionHash,
-          endDate,
-          autoRenew: true
-        }
-      })
-
-      return NextResponse.json({
-        status: 'confirmed',
-        transactionHash,
-        confirmations: Math.floor(Math.random() * 10) + 1,
-        message: 'Payment verified and subscription activated successfully!'
-      })
-    } else {
+    if (!isValidTransaction) {
       return NextResponse.json({
         status: 'failed',
-        message: 'Transaction verification failed. Please check the transaction hash.'
+        message: 'Invalid transaction hash format'
       })
     }
+
+    // Simulate verification success
+    const confirmations = Math.floor(Math.random() * 10) + 1
+
+    // Update payment address status
+    await prisma.paymentAddress.update({
+      where: { id: paymentAddress.id },
+      data: { 
+        status: 'confirmed',
+        transactionHash
+      }
+    })
+
+    // Update user subscription
+    const subscriptionEndDate = new Date()
+    subscriptionEndDate.setDate(subscriptionEndDate.getDate() + 30) // 30 days
+
+    await prisma.user.update({
+      where: { id: user.id },
+      data: {
+        subscriptionPlan: paymentAddress.plan,
+        subscriptionStatus: 'active',
+        subscriptionExpiresAt: subscriptionEndDate,
+        dailyReplyLimit: paymentAddress.plan === 'basic' ? 50 : 500
+      }
+    })
+
+    return NextResponse.json({
+      status: 'verified',
+      message: `Payment verified! ${paymentAddress.plan} plan activated for 30 days.`,
+      transactionHash,
+      confirmations,
+      plan: paymentAddress.plan,
+      expiresAt: subscriptionEndDate.toISOString()
+    })
   } catch (error) {
     console.error('Error verifying payment:', error)
     return NextResponse.json(
@@ -279,26 +155,4 @@
       { status: 500 }
     )
   }
-}
-
-/**
- * Simulate blockchain transaction verification
- * In a real implementation, this would connect to Theta blockchain
- */
-async function verifyTransactionOnBlockchain(
-  transactionHash: string,
-  address: string,
-  amount: number
-): Promise<boolean> {
-  // Simulate API call delay
-  await new Promise(resolve => setTimeout(resolve, 1000))
-
-  // For demo purposes, accept any transaction hash that looks valid
-  // In reality, you would verify:
-  // 1. Transaction exists on blockchain
-  // 2. Transaction is to the correct address
-  // 3. Transaction amount matches expected amount
-  // 4. Transaction has sufficient confirmations
-  
-  return transactionHash.startsWith('0x') && transactionHash.length >= 20
 }